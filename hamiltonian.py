'''
Hamiltonian module

This module contains the functions for constructing Hamiltonians and setting
up the VMC calculations.

Import this module as:
    import Hamiltonian as H
'''

# system imports
# third party imports
import numpy as np
import torch
# local imports


def kinetic_from_log(f, x):
    '''
    Computes the kinetic energy from the log of |psi|,
    the -1/2 \nabla^2 \\psi / \\psi.

    Parameters
    ----------
    f : Torch Tensor
        The log psi function
    x : Torch Tensor
        Tensor for the coordinates.

    Returns
    -------
    The kinetic energy function.
    '''

    lapl_tensor = []
    df = torch.autograd(f, x)[0]

    for i in range(x.shape[1]):
        lapl_elem = torch.autograd(torch.unsqueeze(df[..., i], -1), x)[0][..., i]
        lapl_tensor.append(lapl_elem)

    lapl_tensor = torch.tensor(lapl_tensor)
    lapl = torch.sum(lapl_tensor) + torch.sum(df**2)

    return -0.5*torch.unsqueeze(lapl, -1)


<<<<<<< HEAD
def kinetic_from_log(f, x):
    r"""Compute -1/2 \nable^2 \psi / \psi from log|psi|."""


def operators(atoms, nelectrons, potential_epsilon=0.0):

    Nucleus to Nucleus Potential = 0.0

    FOR EACH ATOM I IN THE SYSTEM:
        FOR each atom in the system after atom I:
            CHARGE = ATOM1 CHARGE * ATOM2 CHARGE
            POTENTIAL = CHARGE/(DISTANCE BETWEEN ATOMS)
            ADD potential to Nucleus to Nuclesu Potential

    def smooth_norm(x):

        IF the potential_epsilon is 0:
            RETURN x
        ELSE:
            RETURN the square root of the sum of x squared plus potential_epsilon squared.

    def nuclear_potential(xs):

        CREATE an empty list for electron nucleus potential

        FOR atom in atoms:
            ADD (-charge/ smooth_norm(coord - x) for x in sx) to the potential list
        RETURN the sum of the potential lists for all the atom in atoms

    def electronic_potential(xs):

        IF there is more then one electron
            CREATE an empty list for electron electron potential
            For every electron in the system
                APPEND the inverse of the smooth_norm of the distance between this electron and all the other electrons
            RETURN the sum of the electron electron potentials
        ELSE
            RETURN 0.0

    def nuclear_nuclear(dtype):
        RETURN the Nucleus to Nucleus potential

    def potential(x):
        SPLIT x into nelectrons arrays

        RETURN the sum of the nuclear_potential, the electronic_potential, and the nuclear_nuclear

    RETURN the kinetic_from_log, potential


def exact_hamiltonian(atoms, nelectrons, potential_epsilon=0.0):

    CALL on the operator function and returns the kinetic_from_log and potential_epsilon

    def _hamiltonian(f, x):

        GET the log of psi and the sign of psi

        PSI is the exponent of psi times the sign of psi
        THE Hamiltonian is the kinetic_from_log plus the potential all multiplied by psi

        RETURN psi and the hamamiltonian

    RETURN _hamiltonian
=======
def operators(atoms, nelectrons, potential_epsilon=0.0):
    '''
    Creates the kinetic and potential operators of the Hamiltonian in atomic
    units.

    Parameters
    ----------
    atoms : List of objects
        A list of objects from the Atom class.
    nelectrons : Integer
        The number of electrons in the system.
    potential_epsilon : Argument
        Epsilon used to smooth the divergence of the 1/r potential near the
        origin. The default is 0.0.

    Returns
    -------
    Functions for the kinetic and potential energy as a pytorch operator
    '''

    def smooth_norm(x):
        '''
        Function used to smooth out an instabilities when x approaches 0 in
        functions involving 1/x.

        Parameters
        ----------
        x : Torch tensor of float points
          Values that approaches 0

        Returns
        -------
        The norm of the tensors rows.
        '''

        # If their is no instability then return the norm of x
        if potential_epsilon == 0:
            return torch.norm(x, dim=1, keepdim=True)
        # Else we add the epsilon term then return the norm.
        else:
            return torch.sqrt(
                torch.sum(
                    x**2 + potential_epsilon**2,
                    dim=1, keepdim=True
                )

            )

    def nuclear_potential(e_positions):
        '''
        Calculates the nuclear potential for set of electron positions.

        Parameters
        ----------
        e_positions : Torch tensor
            A tensor of electron positions.

        Returns
        -------
        The potential between the nuclues and the electrons.
        '''

        # the potental for each nucleus
        v = []
        # Add up all the potentials between all the nucleus and their electorns
        for atom in atoms:
            charge = torch.tensor(atom.charge, dtype=e_positions[0].dtype)
            coords = torch.tensor(atom.coord, dtype=e_positions[0].dtype)
            v.extend([-charge / smooth_norm(coords - x) for x in e_positions])
        v = torch.tensor(v)
        return torch.sum(v)

    def electronic_potential(e_positions):
        '''
        Calculates the electric potential for the set of electron positions.

        Parameters
        ----------
        e_positions : Torch tensor
            A tensor of electron positions.

        Returns
        -------
        The potential between the electrons.
        '''

        # If there is more the one electron in the system.
        if len(e_positions) > 1:
            v = []
            for (i, ri) in enumerate(e_positions):
                v.extend([1 / smooth_norm(ri - rj) for rj in xs[i + 1:]])
            v = torch.tensor(v)
            return torch.sum(v)
        else:
            return torch.tensor(0.0)

    def nuclear_nuclear(dtype):
        '''
        Calculates the potential between all the nucleus' in the system.

        Parameters
        ----------
        dtype : Torch Type
            The type of the tensor to be returned.

        Returns
        -------
        Torch Tensor for the potential of the nucleus'.
        '''

        # The nucleus to nucleus potential
        vnn = 0.0

        # Loops over all the combinations of atoms in the system
        for i, atom_i in enumerate(atoms):
            for atom_j in atomes[i+1:]:
                # Charge of atom i an atom j.
                qij = float(atom_i.charge * atom_j.charge)
                # Add the potential between atom i and atom j.
                vnn += qij / np.linalg.norm(atom_i.coords_array
                                            - atom_j.coords_array)

        return torch.tensor([vnn], dtype=dtype)

    def potential(positions):
        '''
        Splits the tensor x into the tensor xs for the electron positions.
        Then compute the potntials and adds them together to return the total
        potential.

        Parameters
        ----------
        positions : Torch Tensor
            The position tensor for the electrons and nucleus'.

        Returns
        -------
        The total potential
        '''

        e_positions = torch.split(positions, nelectrons, dim=1)

        return (
            nuclear_potential(e_positions)
            + electronic_potential(e_positions)
            + nuclear_nuclear(e_positions.dtype)
        )

    return kinetic_from_log, potential


def exact_hamiltonian(atoms, nelectrons, potential_epsilon=0.0):
    '''
    Evaluates the exact hamiltonian of a system.

    Parameters
    ----------
    atoms : Object
        The object that contains the atoms properties.
    nelectrons : Integer
        The number of electrons in the system.
    potential_epsilon : Float, optional
        Value to fix instability around 1/r. The default is 0.0.

    Returns
    -------
    The functions that generates the wavefunction and the hamiltonian op.
    '''

    # The kinetic and the potential functions.
    k_fn, v_fn = operators(atoms, nelectrons, potential_epsilon=0.0)

    def _hamiltonian(f, x):
        logpsi, signpsi = f(x)
        psi = torch.exp(logpsi) * signpsi
        hpsi = psi * (k_fn(logpsi, positons) + v_fn(positions))
        return psi, hpsi

    return _hamiltonian


def r12_features(e_post, atoms, nelectrons, keep_pos=True, flatten=False,
                 atomic_coords=False):
    '''
    Adds physically-motivated features depending upon electron distances.

    The tensor of electron positions is extended to include the distance of
    each electron to each nucleus and distance between each pair of electrons.

    Parameters
    ----------
    e_post : Tensor | shape(batch_size, nelectrons*ndim)
                 or (batch_size, nelectrons, ndim)
        Electron positions, ndim is the dimensionality of the system.
    atoms : List of object
        list of atom objects for each atom in the system.
    nelectrons : Integer
        The number of electrons.
    keep_pos : Boolian, optional
        If True includes the original electron positions in the output.
        The default is True.
    flatten : Boolian, optional
        If True, returns the distances as a flat vector for each element of
        the batch If False, return the atom-electron distnaces and electron-
        electron distances each as 3D arrays.
        The default is False.
    atomic_coords : Boolian, optional
        If True, replace the original positon of the electrons with the
        position of the electrons relative to all atoms.
        The default is False.

    Returns
    -------
    If flatten is true, keep_pos is true and atomic_coords is false:
        Tensor of shape (batch_size, ndim*Ne + Ne*Na + Ne(Ne-1)/2), where Ne
        (Na) is the number of electrons (atoms). The first ndim*Ne terms are
        the original x, the next Ne terms are |x_i - R_1|, where R_1 is the
        position of the first nucleus (and so on for each atom), and the
        remaining terms are |x_i - x_j| for each (i,j) pair, where i and j run
        over all electrons with i varied slowest.
    If flatten is true and keep_pos is false:
        It does not include the first ndim*Ne features.
    If flatten is false and keep_pos is false:
        Tensors of shape (batch_size, Ne, Na) and (batch_size, Ne, Ne)
    If flatten is false and keep_pos is true:
        Same as above, and also a tensor of size (batch_size, Ne, ndim)
    If atomic_coords is true:
        The same as if keep_pos is true, except the ndim*Ne coordinates
        corresponding to the original positions are replaced by ndim*Ne*Na
        coordinates corresponding to the different from each electron position
        to each atomic position.
    '''

    # Converts e_post to the same size
    if len(e_post.shape) == 2:
        e_posts = torch.reshape(e_post, (e_post.shape[0], nelectrons, -1))
    else:
        e_posts = e_post

    # Coordinates of the nucleus
    coords = torch.stack(
        [torch.tensor(atom.coords, dtype=e_post.dtype.base_dtype)]
        for atom in atoms
    )

    coords = torch.unsqueeze(torch.unsqueeze(coords, 0), 0)

    # Converts the absolute electron positions to positions relative to the
    # nucleus'
    e_posts_atomic = torch.unsqueeze(e_posts, 2) - coords

    # The distance between the electron and the nucleus'
    r_ae = torch.norm(e_posts_atomic, dim=-1)

    # The distance between the electron pairs.
    r_ee = np.zeros((nelectrons, nelectrons), dtype=object)

    for i in range(nelectrons):
        for j in range(i+1, nelectrons):
            r_ee[i, j] = torch.norm(
                e_posts[:, i, :] - e_posts[:, j, :],
                dim=1, keepdim=True
            )

    if flatten:

        # unfurl the r_ae
        r_ae = torch.reshape(r_ae, (r_ae.shape[0], -1))

        # unfurl the r_ee
        if nelectrons > 1:
            r_ee = torch.cat(
                r_ee[np.triu_indices(nelectrons, k=1)].tolist(),
                axis=1
            )
        else:
            r_ee = torch.zeros([r_ae.shape[0], 0])

        # we always return (at least) the
        # nuclear-electron and electron-electron
        return_list = [r_ae, r_ee]

        # if we need to also return the original positions
        if keep_pos:
            if atomic_coords:
                positions = torch.reshape(
                    e_posts_atomic,
                    (e_posts_atomic[0], -1)
                )
            else:
                positions = e_post

            return_list.append(positions)

        return torch.cat(return_list, dim=1)

    # don't need to unflatten
    else:
        zeros_like = torch.zeros(
            (e_posts.shape[0], 1),
            dtype=e_post.dtype.base_dtype
        )

        # invert the `r_ee` and zero the diagonal?
        for i in range(nelectrons):
            r_ee[i, i] = zeros_like

            for j in range(i):
                r_ee[i, j] = r_ee[j, i]

        r_ee = torch.transpose(torch.stack(r_ee.tolist(), (2, 0, 1, 3)))

        # if we need to also return the original positions
        if keep_pos:
            positions = e_posts_atomic if atomic_coords else e_post
        else:
            positions = None

        return (r_ae, r_ee, positions)
>>>>>>> 467e1a68
<|MERGE_RESOLUTION|>--- conflicted
+++ resolved
@@ -45,72 +45,6 @@
     return -0.5*torch.unsqueeze(lapl, -1)
 
 
-<<<<<<< HEAD
-def kinetic_from_log(f, x):
-    r"""Compute -1/2 \nable^2 \psi / \psi from log|psi|."""
-
-
-def operators(atoms, nelectrons, potential_epsilon=0.0):
-
-    Nucleus to Nucleus Potential = 0.0
-
-    FOR EACH ATOM I IN THE SYSTEM:
-        FOR each atom in the system after atom I:
-            CHARGE = ATOM1 CHARGE * ATOM2 CHARGE
-            POTENTIAL = CHARGE/(DISTANCE BETWEEN ATOMS)
-            ADD potential to Nucleus to Nuclesu Potential
-
-    def smooth_norm(x):
-
-        IF the potential_epsilon is 0:
-            RETURN x
-        ELSE:
-            RETURN the square root of the sum of x squared plus potential_epsilon squared.
-
-    def nuclear_potential(xs):
-
-        CREATE an empty list for electron nucleus potential
-
-        FOR atom in atoms:
-            ADD (-charge/ smooth_norm(coord - x) for x in sx) to the potential list
-        RETURN the sum of the potential lists for all the atom in atoms
-
-    def electronic_potential(xs):
-
-        IF there is more then one electron
-            CREATE an empty list for electron electron potential
-            For every electron in the system
-                APPEND the inverse of the smooth_norm of the distance between this electron and all the other electrons
-            RETURN the sum of the electron electron potentials
-        ELSE
-            RETURN 0.0
-
-    def nuclear_nuclear(dtype):
-        RETURN the Nucleus to Nucleus potential
-
-    def potential(x):
-        SPLIT x into nelectrons arrays
-
-        RETURN the sum of the nuclear_potential, the electronic_potential, and the nuclear_nuclear
-
-    RETURN the kinetic_from_log, potential
-
-
-def exact_hamiltonian(atoms, nelectrons, potential_epsilon=0.0):
-
-    CALL on the operator function and returns the kinetic_from_log and potential_epsilon
-
-    def _hamiltonian(f, x):
-
-        GET the log of psi and the sign of psi
-
-        PSI is the exponent of psi times the sign of psi
-        THE Hamiltonian is the kinetic_from_log plus the potential all multiplied by psi
-
-        RETURN psi and the hamamiltonian
-
-    RETURN _hamiltonian
-=======
 def operators(atoms, nelectrons, potential_epsilon=0.0):
     '''
     Creates the kinetic and potential operators of the Hamiltonian in atomic
@@ -429,5 +363,4 @@
         else:
             positions = None
 
-        return (r_ae, r_ee, positions)
->>>>>>> 467e1a68
+        return (r_ae, r_ee, positions)